--- conflicted
+++ resolved
@@ -213,10 +213,6 @@
 
 struct mwifiex_tid_tbl {
 	struct list_head ra_list;
-<<<<<<< HEAD
-	struct mwifiex_ra_list_tbl *ra_list_curr;
-=======
->>>>>>> b006ed54
 };
 
 #define WMM_HIGHEST_PRIORITY		7
